import os

import utils

import numpy as np
import numpy.ma as ma
import numpy.random as rand
import matplotlib.pyplot as plt
from mpl_toolkits.mplot3d import Axes3D  # looks unused, but necessary for MPL to plot projection = '3d' axes
import matplotlib.animation as anim

OUT_DIR = os.path.join(os.getcwd(), 'out')

GRID_KWARGS = {
    'linestyle': '-',
    'color': 'black',
    'linewidth': .25,
    'alpha': 0.4
}


class BSplineBasis:
    def __init__(self, knot_vector, polynomial_order, parameter_space_points = 10000):
        self.knot_vector = np.array(knot_vector)
        self.basis_function_indices = np.array(range(len(knot_vector) - polynomial_order - 1))
        self.polynomial_order = polynomial_order

        self.parameter_space_points = parameter_space_points

    @property
    def name(self):
        return f'p={self.polynomial_order}_k=[{",".join(str(s) for s in self.knot_vector)}]'

    def info(self):
        out = [
            self.name,
            f'  Knot Vector: {self.knot_vector}',
            f'  Number of Basis Functions: {self.number_of_basis_functions}',
            f'  Polynomial Order: {self.polynomial_order}',
            f'  Number of Knots: {self.number_of_knots}',
            f'  Number of Unique Knots: {self.number_of_unique_knots}',
            f'  # of Basis Functions + Polynomial Order + 1: {len(self.basis_function_indices) + self.polynomial_order + 1}',
        ]

        return '\n'.join(out)

    @property
    def number_of_basis_functions(self):
        return len(self.basis_function_indices)

    @property
    def number_of_knots(self):
        return len(self.knot_vector)

    @property
    def number_of_unique_knots(self):
        return len(set(self.knot_vector))

    @property
    def xi_min(self):
        return self.knot_vector[0]

    @property
    def xi_max(self):
        return self.knot_vector[-1]

    @property
    def xi(self):
        return np.linspace(self.xi_min, self.xi_max, self.parameter_space_points)

    @utils.memoize
    def basis_null(self, basis_function_index):
        """Return the zero-order basis function evaluated along the parameter space for a given basis function index."""
        if basis_function_index == self.basis_function_indices[-1]:
            comp = np.less_equal
        else:
            comp = np.less

        return np.where(np.greater_equal(self.xi, self.knot_vector[basis_function_index]) * comp(self.xi, self.knot_vector[basis_function_index + 1]),
                        1.0, 0.0)

    @utils.memoize
    def basis_function(self, basis_function_index, polynomial_order):
        """Return the p = polynomial_order basis function evaluated along the parameter space for a given basis function index."""
        if polynomial_order == 0:  # base case
            return self.basis_null(basis_function_index)
        else:
            # recursion formula from Hughes et. al. 2004, p. 4140
            first_num = self.xi - self.knot_vector[basis_function_index]
            first_den = self.knot_vector[basis_function_index + polynomial_order] - self.knot_vector[basis_function_index]
            first_basis = self.basis_function(basis_function_index, polynomial_order - 1)

            second_num = self.knot_vector[basis_function_index + polynomial_order + 1] - self.xi
            second_den = self.knot_vector[basis_function_index + polynomial_order + 1] - self.knot_vector[basis_function_index + 1]
            second_basis = self.basis_function(basis_function_index + 1, polynomial_order - 1)

            with np.errstate(divide = 'ignore', invalid = 'ignore'):  # ignore divide by zero errors, the np.where calls bypass them
                first_term = np.where(np.not_equal(first_den, 0), first_num * first_basis / first_den, 0)
                second_term = np.where(np.not_equal(second_den, 0), (second_num * second_basis / second_den), 0)

            return first_term + second_term

    def __iter__(self):
        yield from (self.basis_function(basis_index, self.polynomial_order) for basis_index in self.basis_function_indices)

<<<<<<< HEAD
    def attach_basis_functions(self, ax):
=======
    def plot_basis_functions(self, fig_scale = 'full', title = True, legend_on_right = True, **kwargs):
        fig = utils.get_figure(fig_scale)
        ax = fig.add_subplot(111)

>>>>>>> c4c49207
        for basis_index in self.basis_function_indices:
            y = self.basis_function(basis_index, self.polynomial_order)  # get basis function
            y = ma.masked_equal(y, 0)  # mask zeros so they won't be displayed in the plot

            ax.plot(self.xi, y, label = rf'$N_{{ {basis_index}, {self.polynomial_order} }} $')

    def plot_basis_functions(self, fig_scale = 'full', **kwargs):
        fig = utils.get_figure(fig_scale)
        ax = fig.add_subplot(111)

        self.attach_basis_functions(ax)

        ax.set_xlim(self.xi_min, self.xi_max)
        ax.set_ylim(0, 1.01)

        ax.set_xlabel(r'$\xi$', fontsize = 12)
        ax.set_ylabel(r'$N_{i,p}(\xi)$', fontsize = 12)

        if title:
            ax.set_title(fr'Basis Functions for $\Xi = \left[ {",".join(str(s) for s in self.knot_vector)} \right]$, $p = {self.polynomial_order}$')

        if legend_on_right:
            ax.legend(bbox_to_anchor = (1.02, 1), loc = 'upper left', borderaxespad = 0., fontsize = 12, handlelength = 1, ncol = 1 + (len(self.basis_function_indices) // 15))
        else:
            ax.legend(loc = 'upper right', handlelength = 1)

        ax.grid(True, **GRID_KWARGS)

        utils.save_current_figure(name = self.name + '__basis', **kwargs)

        plt.close()


CONTROL_POLYGON_KWARGS = dict(
    color = 'C3',
    linestyle = '-',
    marker = 'o',
    linewidth = .75,
)

CURVE_KWARGS = dict(
    color = 'C0',
    linewidth = 2,
)


class BSplineCurve:
    def __init__(self, basis, control_points):
        self.basis = basis
        self.control_points = list(np.array(control_point) for control_point in control_points)

    def info(self):
        out = self.basis.info().split('\n')
        out += [f'  Control Points: {self.control_points}']

        return '\n'.join(out)

    def curve(self):
        """Return the d-dimensional curve given by the control points and basis functions."""
        return sum(np.outer(basis_function, control_point) for basis_function, control_point in zip(self.basis, self.control_points)).T

    def attach_curve_2D(self, ax):
        curve_x, curve_y = self.curve()

        control_points_x = np.array([control_point[0] for control_point in self.control_points])
        control_points_y = np.array([control_point[1] for control_point in self.control_points])

        x_min = min(np.min(curve_x), np.min(control_points_x))
        x_max = max(np.max(curve_x), np.max(control_points_x))
        x_range = np.abs(x_max - x_min)

        y_min = min(np.min(curve_y), np.min(control_points_y))
        y_max = max(np.max(curve_y), np.max(control_points_y))
        y_range = np.abs(y_max - y_min)

        ax.set_xlim(x_min - .05 * x_range, x_max + .05 * x_range)
        ax.set_ylim(y_min - .05 * y_range, y_max + .05 * y_range)

        ax.plot(control_points_x, control_points_y, **CONTROL_POLYGON_KWARGS)
        ax.plot(curve_x, curve_y, **CURVE_KWARGS)

        ax.axis('off')

    def plot_curve_2D(self, fig_scale = 'full', **kwargs):
        """Only works in 2D..."""
        fig = utils.get_figure(fig_scale)
        ax = fig.add_subplot(111)

        self.attach_curve_2D(ax)

        utils.save_current_figure(**kwargs)

        plt.close()

    def plot_curve_3D(self, length = 30, fps = 30, **kwargs):
        """Only works in 3D..."""
        fig = utils.get_figure(scale = 3)
        ax = fig.add_subplot(111, projection = '3d')

        curve_x, curve_y, curve_z = self.curve()

        control_points_x = np.array([control_point[0] for control_point in self.control_points])
        control_points_y = np.array([control_point[1] for control_point in self.control_points])
        control_points_z = np.array([control_point[2] for control_point in self.control_points])

        x_min = min(np.min(curve_x), np.min(control_points_x))
        x_max = max(np.max(curve_x), np.max(control_points_x))
        x_range = np.abs(x_max - x_min)

        y_min = min(np.min(curve_y), np.min(control_points_y))
        y_max = max(np.max(curve_y), np.max(control_points_y))
        y_range = np.abs(y_max - y_min)

        z_min = min(np.min(curve_z), np.min(control_points_z))
        z_max = max(np.max(curve_z), np.max(control_points_z))
        z_range = np.abs(z_max - z_min)

        ax.set_xlim(x_min - 0.05 * x_range, x_max + 0.05 * x_range)
        ax.set_ylim(y_min - 0.05 * y_range, y_max + 0.05 * y_range)
        ax.set_zlim(z_min - 0.05 * z_range, z_max + 0.05 * z_range)

        ax.plot(control_points_x, control_points_y, control_points_z, **CONTROL_POLYGON_KWARGS)
        ax.plot(curve_x, curve_y, curve_z, **CURVE_KWARGS)

        ax.axis('off')

        ax.view_init(elev = 45, azim = 0)  # note that this resets ax.dist to 10, so we can't use it below
        ax.dist = 7.5  # default is 10, so zoom in a little because there's no axis to take up the rest of the space

        ### ANIMATION ###

        frames = length * fps

        writer = anim.writers['ffmpeg'](fps = fps, bitrate = 2000)  # don't need a very high bitrate

        def animate(frame):
            ax.azim = 360 * frame / frames  # one full rotation
            return []  # must return the list of artists we modified (i.e., nothing, since all we did is rotate the view)

        ani = anim.FuncAnimation(fig, animate, frames = frames, blit = True)
        ani.save(f"{os.path.join(kwargs['target_dir'], kwargs['name'])}.mp4", writer = writer)

        plt.close()


class NURBSCurve(BSplineCurve):
    def __init__(self, basis, control_points, weights):
        super().__init__(basis, control_points)
        self.weights = np.array(weights)

    def curve(self):
        """Return the d-dimensional curve given by the (weighted) control points and basis functions."""
        return (sum(np.outer(basis_function * weight, control_point) for basis_function, control_point, weight in zip(self.basis, self.control_points, self.weights)).T /
                sum(basis_function * weight for basis_function, weight in zip(self.basis, self.weights)).T)


def random_curve(number_of_unique_knots, polynomial_order = 2, dimensions = 3):
    """Return a BSplineCurve in some number of dimensions and polynomial order, generated from a random sample of knots and control points."""
    knot_multiplicites = rand.randint(1, polynomial_order + 1, size = number_of_unique_knots)

    # ensure interpolation on the edges of the control polygon
    knot_multiplicites[0] = polynomial_order + 1
    knot_multiplicites[-1] = polynomial_order + 1

    knot_vector = np.repeat(range(len(knot_multiplicites)), repeats = knot_multiplicites)

    basis = BSplineBasis(knot_vector = knot_vector, polynomial_order = polynomial_order)

    control_points = rand.random_sample((basis.number_of_basis_functions, dimensions))

    curve = BSplineCurve(basis, control_points)

    return curve


<<<<<<< HEAD
def figure_8(**kwargs):
    fig = utils.get_figure('full', aspect_ratio = .8)

    ax_original_curve = fig.add_subplot(221)
    ax_original_basis = fig.add_subplot(223)
    ax_new_curve = fig.add_subplot(222)
    ax_new_basis = fig.add_subplot(224)

    original_basis = BSplineBasis([0, 0, 0, 1, 1, 1], polynomial_order = 2)
    original_curve = BSplineCurve(original_basis,
                                  [
                                      (0, 0),
                                      (.5, 1),
                                      (1, 0)
                                  ])

    title_size = 10
    ax_original_curve.set_title(r'Original Curve: $\Xi = \left[0, 0, 0, 1, 1, 1\right], \; p = 2$', fontsize = title_size)
    ax_original_basis.set_title(r'Original Basis Functions', fontsize = title_size)
    ax_new_curve.set_title(r'$h$-Refined Curve: $\Xi = \left[0, 0, 0, 1, 1, 1\right], \; p = 2$', fontsize = title_size)
    ax_new_basis.set_title(r'$h$-Refined Basis Functions', fontsize = title_size)

    new_basis = BSplineBasis([0, 0, 0, .5, 1, 1, 1], polynomial_order = 2)
    new_curve = BSplineCurve(new_basis,
                             [
                                 (0, 0),
                                 (.25, .5),
                                 (.75, .5),
                                 (1, 0)
                             ])

    for ax, basis in ((ax_original_curve, original_curve), (ax_new_curve, new_curve)):
        basis.attach_curve_2D(ax)
        ax.set_xlim(-.05, 1.05)
        ax.set_ylim(-.05, 1.05)
        ax.grid(True, linewidth = .5)
        ax.axis('on')

        ax.set_xticks((0, 1 / 4, 1 / 2, 3 / 4, 1))
        ax.set_xticklabels((r'$0$',
                            r'$\frac{1}{4}$',
                            r'$\frac{1}{2}$',
                            r'$\frac{3}{4}$',
                            r'$1$',
                            ))
        ax.set_yticks((0, 1 / 2, 1))
        ax.set_yticklabels((r'$0$',
                            r'$\frac{1}{2}$',
                            r'$1$',
                            ))

    for ax, basis in ((ax_original_basis, original_basis), (ax_new_basis, new_basis)):
        basis.attach_basis_functions(ax)
        ax.set_xlim(0, 1.0)
        ax.set_ylim(0, 1.0)
        ax.set_xlabel(r'$\xi$')
        ax.grid(True, linewidth = .5)

    ax_original_basis.set_ylabel(r'$N_{i, \,p}\left(\xi\right)$')

    plt.tight_layout()

    utils.save_current_figure('fig_8', **kwargs)

    plt.close()


def figure_9(**kwargs):
    fig = utils.get_figure('full', aspect_ratio = .8)

    ax_original_curve = fig.add_subplot(221)
    ax_original_basis = fig.add_subplot(223)
    ax_new_curve = fig.add_subplot(222)
    ax_new_basis = fig.add_subplot(224)

    original_basis = BSplineBasis([0, 0, 0, 1, 1, 1], polynomial_order = 2)
    original_curve = BSplineCurve(original_basis,
                                  [
                                      (0, 0),
                                      (.5, 1),
                                      (1, 0)
                                  ])

    title_size = 10
    ax_original_curve.set_title(r'Original Curve: $\Xi = \left[0, 0, 0, 1, 1, 1\right], \; p = 2$', fontsize = title_size)
    ax_original_basis.set_title(r'Original Basis Functions', fontsize = title_size)
    ax_new_curve.set_title(r'$p$-Refined Curve: $\Xi = \left[0, 0, 0, 0, 1, 1, 1, 1\right], \; p = 3$', fontsize = title_size)
    ax_new_basis.set_title(r'$p$-Refined Basis Functions', fontsize = title_size)

    new_basis = BSplineBasis([0, 0, 0, 0, 1, 1, 1, 1], polynomial_order = 3)
    new_curve = BSplineCurve(new_basis,
                             [
                                 (0, 0),
                                 (1 / 3, 2 / 3),
                                 (2 / 3, 2 / 3),
                                 (1, 0)
                             ])

    for ax, basis in ((ax_original_curve, original_curve), (ax_new_curve, new_curve)):
        basis.attach_curve_2D(ax)
        ax.set_xlim(-.05, 1.05)
        ax.set_ylim(-.05, 1.05)
        ax.grid(True, linewidth = .5)
        ax.axis('on')

        ax.set_xticks((0, 1 / 3, 2 / 3, 1))
        ax.set_xticklabels((r'$0$',
                            r'$\frac{1}{3}$',
                            r'$\frac{2}{3}$',
                            r'$1$',
                            ))
        ax.set_yticks((0, 2 / 3, 1))
        ax.set_yticklabels((r'$0$',
                            r'$\frac{2}{3}$',
                            r'$1$',
                            ))

    for ax, basis in ((ax_original_basis, original_basis), (ax_new_basis, new_basis)):
        basis.attach_basis_functions(ax)
        ax.set_xlim(0, 1.0)
        ax.set_ylim(0, 1.0)
        ax.set_xlabel(r'$\xi$')
        ax.grid(True, linewidth = .5)

    ax_original_basis.set_ylabel(r'$N_{i, \,p}\left(\xi\right)$')

    plt.tight_layout()

    utils.save_current_figure('fig_9', **kwargs)

    plt.close()

=======
class BSplineSurface:
    def __init__(self, basis_1, basis_2, control_net):
        self.basis_1 = basis_1
        self.basis_2 = basis_2
        self.control_net = control_net

        self.xi_1_mesh, self.xi_2_mesh = np.meshgrid(self.basis_1.xi, self.basis_2.xi, indexing = 'ij')

    def surface(self):
        """Return the d-dimensional surface given by the control points and basis functions."""
        # return sum(np.outer(basis_function, control_point) for basis_function, control_point in zip(self.basis_1, self.basis)).T
        return sum(np.outer(basis_function_1, self.control_net[ii, jj]) for ((ii, basis_function_1), (jj, basis_function_2)) in zip(enumerate(self.basis_1), enumerate(self.basis_2))).T
        # return sum(np.outer(basis_function_1, self.control_net[ii, jj]) + np.outer(basis_function_2, self.control_net[ii, jj]) for ((ii, basis_function_1), (jj, basis_function_2)) in zip(enumerate(self.basis_1), enumerate(self.basis_2))).T

    def plot_surface_3D(self, length = 30, fps = 30, **kwargs):
        """Only works in 3D..."""
        fig = utils.get_figure(scale = 3)
        ax = fig.add_subplot(111, projection = '3d')

        # surface_x = self.xi_1_mesh
        # surface_y = self.xi_2_mesh
        surface_x, surface_y, surface_z = self.surface()

        # surface_x, surface_y = np.meshgrid(surface_x, surface_y)

        print(np.shape(surface_x))
        print(np.shape(surface_y))
        print(np.shape(surface_z))

        control_points_x = np.array([control_point[0] for control_point in self.control_net.values()])
        control_points_y = np.array([control_point[1] for control_point in self.control_net.values()])
        control_points_z = np.array([control_point[2] for control_point in self.control_net.values()])

        x_min = min(np.min(surface_x), np.min(control_points_x))
        x_max = max(np.max(surface_x), np.max(control_points_x))
        x_range = np.abs(x_max - x_min)

        y_min = min(np.min(surface_y), np.min(control_points_y))
        y_max = max(np.max(surface_y), np.max(control_points_y))
        y_range = np.abs(y_max - y_min)

        z_min = min(np.min(surface_z), np.min(control_points_z))
        z_max = max(np.max(surface_z), np.max(control_points_z))
        z_range = np.abs(z_max - z_min)

        ax.set_xlim(x_min - 0.05 * x_range, x_max + 0.05 * x_range)
        ax.set_ylim(y_min - 0.05 * y_range, y_max + 0.05 * y_range)
        ax.set_zlim(z_min - 0.05 * z_range, z_max + 0.05 * z_range)

        ax.plot(control_points_x, control_points_y, control_points_z, **CONTROL_POLYGON_KWARGS)

        print(np.max(surface_x), np.max(surface_y), np.max(surface_z))
        print(np.min(surface_x), np.min(surface_y), np.min(surface_z))
        ax.plot_trisurf(surface_x, surface_y, surface_z)
        # ax.plot_trisurf(surface_x, surface_y, surface_z, **CURVE_KWARGS)

        ax.axis('off')

        ax.view_init(elev = 45, azim = 0)  # note that this resets ax.dist to 10, so we can't use it below
        ax.dist = 7.5  # default is 10, so zoom in a little because there's no axis to take up the rest of the space

        utils.save_current_figure(**kwargs)

        ### ANIMATION ###

        frames = length * fps

        writer = anim.writers['ffmpeg'](fps = fps, bitrate = 2000)  # don't need a very high bitrate

        def animate(frame):
            print(frame, frames, frame / frames)
            ax.azim = 360 * frame / frames  # one full rotation
            return []  # must return the list of artists we modified (i.e., nothing, since all we did is rotate the view)

        ani = anim.FuncAnimation(fig, animate, frames = frames, blit = True)
        ani.save(f"{os.path.join(kwargs['target_dir'], kwargs['name'])}.mp4", writer = writer)

        plt.close()
>>>>>>> c4c49207

if __name__ == '__main__':
    plt_kwargs = dict(
        target_dir = OUT_DIR,
    )

<<<<<<< HEAD
    figure_8(**plt_kwargs)
    figure_9(**plt_kwargs)

    # ## TESTING BSPLINE BASIS FUNCTIONS ##
    # bsplines = (
    #     BSplineBasis(knot_vector = [0, 1, 2, 3, 4, 5], polynomial_order = 0),
    #     BSplineBasis(knot_vector = [0, 1, 2, 3, 4, 5], polynomial_order = 1),
    #     BSplineBasis(knot_vector = [0, 1, 2, 3, 4, 5], polynomial_order = 2),
    #     BSplineBasis(knot_vector = [0, 1, 2, 3, 4, 5], polynomial_order = 3),
    #     BSplineBasis(knot_vector = [0, 1, 2, 3, 4, 5], polynomial_order = 4),
    #     BSplineBasis(knot_vector = [0, 0, 1, 2, 3, 4, 5], polynomial_order = 2),
    #     BSplineBasis(knot_vector = [0, 0, 1, 2, 3, 4, 5, 5], polynomial_order = 1),
    #     BSplineBasis(knot_vector = [0, 0, 0, 1, 2, 3, 4, 4, 5, 5, 5], polynomial_order = 2),
    #     BSplineBasis(knot_vector = [0, 0, 0, 1, 1, 2, 2, 3, 3, 4, 4, 5, 6, 7, 7, 8, 8, 9, 9, 9], polynomial_order = 3),
    #     BSplineBasis(knot_vector = [0, 0, 0, 1, 2, 2, 3, 3, 4, 5, 5, 6, 7, 7, 8, 8, 9, 9, 9], polynomial_order = 4),
    # )
    # for bspline in bsplines:
    #     print(bspline.info())
    #     bspline.plot_basis_functions(**plt_kwargs)
    #     bspline.plot_basis_functions(**plt_kwargs, img_format = 'pgf', fig_scale = 'half')
    #     print('-' * 80)
    #
    # ## CURVE FROM HUGHES ET. AL. 2004 ##
    # paper_curve = BSplineCurve(BSplineBasis(knot_vector = [0, 0, 0, 1, 2, 3, 4, 4, 5, 5, 5], polynomial_order = 2), [
    #     (0, 0),
    #     (0, 1),
    #     (1, -1),
    #     (1, .5),
    #     (2, .5),
    #     (2.5, -1),
    #     (3, 0),
    #     (3.5, 0),
    # ])
    # paper_curve.plot_curve_2D(name = 'paper_curve', **plt_kwargs)
    # paper_curve.plot_curve_2D(name = 'paper_curve', **plt_kwargs, img_format = 'pgf', fig_scale = 'full')
    #
    # ## NURBS CURVE modification ##
    # nurbs_curve = NURBSCurve(BSplineBasis(knot_vector = [0, 0, 0, 1, 2, 3, 4, 4, 5, 5, 5], polynomial_order = 2), [
    #     (0, 0),
    #     (0, 1),
    #     (1, -1),
    #     (1, .5),
    #     (2, .5),
    #     (2.5, -1),
    #     (3, 0),
    #     (3.5, 0),
    # ], weights = [1, 2, 1, 3, .5, 1, 1, 1])
    # nurbs_curve.plot_curve_2D(name = 'nurbs_curve', **plt_kwargs)
    # nurbs_curve.plot_curve_2D(name = 'nurbs_curve', **plt_kwargs, img_format = 'pgf', fig_scale = 'full')
    #
    # ## 3D VERSION OF PAPER CURVE ##
    # fancy_curve = BSplineCurve(BSplineBasis(knot_vector = [0, 0, 0, 1, 2, 3, 4, 4, 5, 5, 5], polynomial_order = 2), [
    #     (0, 0, 0),
    #     (0, 1, 1),
    #     (1, -1, 2),
    #     (1, .5, -.5),
    #     (2, .5, 0),
    #     (2.5, -1, 2),
    #     (3, 0, -2),
    #     (3.5, 0, 3),
    # ])
    # fancy_curve.plot_curve_3D(name = 'fancy_curve', **plt_kwargs)
    #
    # # RANDOM CURVES ##
    # uk_p_d = (
    #     (6, 2, 2),
    #     (8, 3, 2),
    #     (6, 2, 3),
    #     (10, 4, 3)
    # )
    # for uk, p, d in uk_p_d:
    #     random_curves = list(random_curve(uk, polynomial_order = p, dimensions = d) for _ in range(5))
    #     for ii, rc in enumerate(random_curves):
    #         print(rc.info())
    #         print('-' * 80)
    #
    #         name = f'rc_uk={uk}_p={p}_d={d}__{ii}'
    #
    #         with open(os.path.join(OUT_DIR, f'{name}.txt'), mode = 'w') as f:
    #             f.write(rc.info())
    #
    #         if d == 2:
    #             rc.plot_curve_2D(name = name, **plt_kwargs)
    #         elif d == 3:
    #             rc.plot_curve_3D(name = name, **plt_kwargs)
=======
    ## TESTING BSPLINE BASIS FUNCTIONS ##
    bsplines = (
        BSplineBasis(knot_vector = [0, 1, 2, 3, 4, 5], polynomial_order = 0),
        BSplineBasis(knot_vector = [0, 1, 2, 3, 4, 5], polynomial_order = 1),
        BSplineBasis(knot_vector = [0, 1, 2, 3, 4, 5], polynomial_order = 2),
        BSplineBasis(knot_vector = [0, 1, 2, 3, 4, 5], polynomial_order = 3),
        BSplineBasis(knot_vector = [0, 1, 2, 3, 4, 5], polynomial_order = 4),
        BSplineBasis(knot_vector = [0, 0, 1, 2, 3, 4, 5], polynomial_order = 2),
        BSplineBasis(knot_vector = [0, 0, 1, 2, 3, 4, 5, 5], polynomial_order = 1),
        # BSplineBasis(knot_vector = [0, 0, 0, 1, 2, 3, 4, 4, 5, 5, 5], polynomial_order = 2),
        # BSplineBasis(knot_vector = [0, 0, 0, 1, 1, 2, 2, 3, 3, 4, 4, 5, 6, 7, 7, 8, 8, 9, 9, 9], polynomial_order = 3),
        # BSplineBasis(knot_vector = [0, 0, 0, 1, 2, 2, 3, 3, 4, 5, 5, 6, 7, 7, 8, 8, 9, 9, 9], polynomial_order = 4),
    )
    for bspline in bsplines:
        print(bspline.info())
        bspline.plot_basis_functions(**plt_kwargs)
        bspline.plot_basis_functions(**plt_kwargs, img_format = 'pgf', fig_scale = 'half', title = False, legend_on_right = False)
        print('-' * 80)

    paper_spline = BSplineBasis(knot_vector = [0, 0, 0, 1, 2, 3, 4, 4, 5, 5, 5], polynomial_order = 2)
    paper_spline.plot_basis_functions(**plt_kwargs)
    paper_spline.plot_basis_functions(**plt_kwargs, img_format = 'pgf', fig_scale = 'full', title = False, legend_on_right = True)

    ## CURVE FROM HUGHES ET. AL. 2004 ##
    paper_curve = BSplineCurve(BSplineBasis(knot_vector = [0, 0, 0, 1, 2, 3, 4, 4, 5, 5, 5], polynomial_order = 2), [
        (0, 0),
        (0, 1),
        (1, -1),
        (1, .5),
        (2, .5),
        (2.5, -1),
        (3, 0),
        (3.5, 0),
    ])
    paper_curve.plot_curve_2D(name = 'paper_curve', **plt_kwargs)
    paper_curve.plot_curve_2D(name = 'paper_curve', **plt_kwargs, img_format = 'pgf', fig_scale = 'full', title = False, legend_on_right = True)

    ## NURBS CURVE ##
    nurbs_curve = NURBSCurve(BSplineBasis(knot_vector = [0, 0, 0, 1, 2, 3, 4, 4, 5, 5, 5], polynomial_order = 2), [
        (0, 0),
        (0, 1),
        (1, -1),
        (1, .5),
        (2, .5),
        (2.5, -1),
        (3, 0),
        (3.5, 0),
        ], weights = [1, 2, 1, 3, .5, 1, 1, 1])
    nurbs_curve.plot_curve_2D(name = 'nurbs_curve', **plt_kwargs)
    nurbs_curve.plot_curve_2D(name = 'nurbs_curve', **plt_kwargs, img_format = 'pgf', fig_scale = 'full')

    ## 3D VERSION OF PAPER CURVE ##
    fancy_curve = BSplineCurve(BSplineBasis(knot_vector = [0, 0, 0, 1, 2, 3, 4, 4, 5, 5, 5], polynomial_order = 2), [
        (0, 0, 0),
        (0, 1, 1),
        (1, -1, 2),
        (1, .5, -.5),
        (2, .5, 0),
        (2.5, -1, 2),
        (3, 0, -2),
        (3.5, 0, 3),
    ])
    fancy_curve.plot_curve_3D(name = 'fancy_curve', **plt_kwargs)

    ## RANDOM CURVES ##
    uk_p_d = (
        (6, 2, 2),
        (8, 3, 2),
        (6, 2, 3),
        (10, 4, 3)
    )
    for uk, p, d in uk_p_d:
        random_curves = list(random_curve(uk, polynomial_order = p, dimensions = d) for _ in range(5))
        for ii, rc in enumerate(random_curves):
            print(rc.info())
            print('-' * 80)

            name = f'rc_uk={uk}_p={p}_d={d}__{ii}__' + rc.basis.name

            with open(os.path.join(OUT_DIR, f'{name}.txt'), mode = 'w') as f:
                f.write(rc.info())

            rc.basis.plot_basis_functions(**plt_kwargs)
            rc.basis.plot_basis_functions(**plt_kwargs, img_format = 'pgf', fig_scale = 'half', title = False, legend_on_right = False)

            if d == 2:
                rc.plot_curve_2D(name = name, **plt_kwargs)
            elif d == 3:
                rc.plot_curve_3D(name = name, **plt_kwargs)

    ## BSPLINE SURFACE ##
    cn = {
        (0, 0): (0, 0, 1),
        (1, 0): (1, 0, 1),
        (2, 0): (2, 0, 1),
        (0, 1): (0, 1, 1),
        (0, 2): (0, 2, 1),
        (1, 1): (1, 1, 1),
        (2, 1): (2, 1, 1),
        (2, 2): (2, 2, 1),
        (1, 2): (1, 2, 1),
        }
    surf = BSplineSurface(
            basis_1 = BSplineBasis([0, 0, 1, 2, 2], polynomial_order = 2, parameter_space_points = 100),
            basis_2 = BSplineBasis([0, 0, 1, 2, 2], polynomial_order = 2, parameter_space_points = 100),
            control_net = cn
            )
    surf.plot_surface_3D(name = 'surface', **plt_kwargs)
>>>>>>> c4c49207
<|MERGE_RESOLUTION|>--- conflicted
+++ resolved
@@ -103,25 +103,15 @@
     def __iter__(self):
         yield from (self.basis_function(basis_index, self.polynomial_order) for basis_index in self.basis_function_indices)
 
-<<<<<<< HEAD
-    def attach_basis_functions(self, ax):
-=======
     def plot_basis_functions(self, fig_scale = 'full', title = True, legend_on_right = True, **kwargs):
         fig = utils.get_figure(fig_scale)
         ax = fig.add_subplot(111)
 
->>>>>>> c4c49207
         for basis_index in self.basis_function_indices:
             y = self.basis_function(basis_index, self.polynomial_order)  # get basis function
             y = ma.masked_equal(y, 0)  # mask zeros so they won't be displayed in the plot
 
             ax.plot(self.xi, y, label = rf'$N_{{ {basis_index}, {self.polynomial_order} }} $')
-
-    def plot_basis_functions(self, fig_scale = 'full', **kwargs):
-        fig = utils.get_figure(fig_scale)
-        ax = fig.add_subplot(111)
-
-        self.attach_basis_functions(ax)
 
         ax.set_xlim(self.xi_min, self.xi_max)
         ax.set_ylim(0, 1.01)
@@ -172,34 +162,31 @@
         """Return the d-dimensional curve given by the control points and basis functions."""
         return sum(np.outer(basis_function, control_point) for basis_function, control_point in zip(self.basis, self.control_points)).T
 
-    def attach_curve_2D(self, ax):
-        curve_x, curve_y = self.curve()
-
-        control_points_x = np.array([control_point[0] for control_point in self.control_points])
-        control_points_y = np.array([control_point[1] for control_point in self.control_points])
-
-        x_min = min(np.min(curve_x), np.min(control_points_x))
-        x_max = max(np.max(curve_x), np.max(control_points_x))
-        x_range = np.abs(x_max - x_min)
-
-        y_min = min(np.min(curve_y), np.min(control_points_y))
-        y_max = max(np.max(curve_y), np.max(control_points_y))
-        y_range = np.abs(y_max - y_min)
-
-        ax.set_xlim(x_min - .05 * x_range, x_max + .05 * x_range)
-        ax.set_ylim(y_min - .05 * y_range, y_max + .05 * y_range)
-
-        ax.plot(control_points_x, control_points_y, **CONTROL_POLYGON_KWARGS)
-        ax.plot(curve_x, curve_y, **CURVE_KWARGS)
-
-        ax.axis('off')
-
     def plot_curve_2D(self, fig_scale = 'full', **kwargs):
         """Only works in 2D..."""
         fig = utils.get_figure(fig_scale)
         ax = fig.add_subplot(111)
 
-        self.attach_curve_2D(ax)
+        curve_x, curve_y = self.curve()
+
+        control_points_x = np.array([control_point[0] for control_point in self.control_points])
+        control_points_y = np.array([control_point[1] for control_point in self.control_points])
+
+        x_min = min(np.min(curve_x), np.min(control_points_x))
+        x_max = max(np.max(curve_x), np.max(control_points_x))
+        x_range = np.abs(x_max - x_min)
+
+        y_min = min(np.min(curve_y), np.min(control_points_y))
+        y_max = max(np.max(curve_y), np.max(control_points_y))
+        y_range = np.abs(y_max - y_min)
+
+        ax.set_xlim(x_min - .02 * x_range, x_max + .02 * x_range)
+        ax.set_ylim(y_min - .02 * y_range, y_max + .02 * y_range)
+
+        ax.plot(control_points_x, control_points_y, **CONTROL_POLYGON_KWARGS)
+        ax.plot(curve_x, curve_y, **CURVE_KWARGS)
+
+        ax.axis('off')
 
         utils.save_current_figure(**kwargs)
 
@@ -286,140 +273,6 @@
     return curve
 
 
-<<<<<<< HEAD
-def figure_8(**kwargs):
-    fig = utils.get_figure('full', aspect_ratio = .8)
-
-    ax_original_curve = fig.add_subplot(221)
-    ax_original_basis = fig.add_subplot(223)
-    ax_new_curve = fig.add_subplot(222)
-    ax_new_basis = fig.add_subplot(224)
-
-    original_basis = BSplineBasis([0, 0, 0, 1, 1, 1], polynomial_order = 2)
-    original_curve = BSplineCurve(original_basis,
-                                  [
-                                      (0, 0),
-                                      (.5, 1),
-                                      (1, 0)
-                                  ])
-
-    title_size = 10
-    ax_original_curve.set_title(r'Original Curve: $\Xi = \left[0, 0, 0, 1, 1, 1\right], \; p = 2$', fontsize = title_size)
-    ax_original_basis.set_title(r'Original Basis Functions', fontsize = title_size)
-    ax_new_curve.set_title(r'$h$-Refined Curve: $\Xi = \left[0, 0, 0, 1, 1, 1\right], \; p = 2$', fontsize = title_size)
-    ax_new_basis.set_title(r'$h$-Refined Basis Functions', fontsize = title_size)
-
-    new_basis = BSplineBasis([0, 0, 0, .5, 1, 1, 1], polynomial_order = 2)
-    new_curve = BSplineCurve(new_basis,
-                             [
-                                 (0, 0),
-                                 (.25, .5),
-                                 (.75, .5),
-                                 (1, 0)
-                             ])
-
-    for ax, basis in ((ax_original_curve, original_curve), (ax_new_curve, new_curve)):
-        basis.attach_curve_2D(ax)
-        ax.set_xlim(-.05, 1.05)
-        ax.set_ylim(-.05, 1.05)
-        ax.grid(True, linewidth = .5)
-        ax.axis('on')
-
-        ax.set_xticks((0, 1 / 4, 1 / 2, 3 / 4, 1))
-        ax.set_xticklabels((r'$0$',
-                            r'$\frac{1}{4}$',
-                            r'$\frac{1}{2}$',
-                            r'$\frac{3}{4}$',
-                            r'$1$',
-                            ))
-        ax.set_yticks((0, 1 / 2, 1))
-        ax.set_yticklabels((r'$0$',
-                            r'$\frac{1}{2}$',
-                            r'$1$',
-                            ))
-
-    for ax, basis in ((ax_original_basis, original_basis), (ax_new_basis, new_basis)):
-        basis.attach_basis_functions(ax)
-        ax.set_xlim(0, 1.0)
-        ax.set_ylim(0, 1.0)
-        ax.set_xlabel(r'$\xi$')
-        ax.grid(True, linewidth = .5)
-
-    ax_original_basis.set_ylabel(r'$N_{i, \,p}\left(\xi\right)$')
-
-    plt.tight_layout()
-
-    utils.save_current_figure('fig_8', **kwargs)
-
-    plt.close()
-
-
-def figure_9(**kwargs):
-    fig = utils.get_figure('full', aspect_ratio = .8)
-
-    ax_original_curve = fig.add_subplot(221)
-    ax_original_basis = fig.add_subplot(223)
-    ax_new_curve = fig.add_subplot(222)
-    ax_new_basis = fig.add_subplot(224)
-
-    original_basis = BSplineBasis([0, 0, 0, 1, 1, 1], polynomial_order = 2)
-    original_curve = BSplineCurve(original_basis,
-                                  [
-                                      (0, 0),
-                                      (.5, 1),
-                                      (1, 0)
-                                  ])
-
-    title_size = 10
-    ax_original_curve.set_title(r'Original Curve: $\Xi = \left[0, 0, 0, 1, 1, 1\right], \; p = 2$', fontsize = title_size)
-    ax_original_basis.set_title(r'Original Basis Functions', fontsize = title_size)
-    ax_new_curve.set_title(r'$p$-Refined Curve: $\Xi = \left[0, 0, 0, 0, 1, 1, 1, 1\right], \; p = 3$', fontsize = title_size)
-    ax_new_basis.set_title(r'$p$-Refined Basis Functions', fontsize = title_size)
-
-    new_basis = BSplineBasis([0, 0, 0, 0, 1, 1, 1, 1], polynomial_order = 3)
-    new_curve = BSplineCurve(new_basis,
-                             [
-                                 (0, 0),
-                                 (1 / 3, 2 / 3),
-                                 (2 / 3, 2 / 3),
-                                 (1, 0)
-                             ])
-
-    for ax, basis in ((ax_original_curve, original_curve), (ax_new_curve, new_curve)):
-        basis.attach_curve_2D(ax)
-        ax.set_xlim(-.05, 1.05)
-        ax.set_ylim(-.05, 1.05)
-        ax.grid(True, linewidth = .5)
-        ax.axis('on')
-
-        ax.set_xticks((0, 1 / 3, 2 / 3, 1))
-        ax.set_xticklabels((r'$0$',
-                            r'$\frac{1}{3}$',
-                            r'$\frac{2}{3}$',
-                            r'$1$',
-                            ))
-        ax.set_yticks((0, 2 / 3, 1))
-        ax.set_yticklabels((r'$0$',
-                            r'$\frac{2}{3}$',
-                            r'$1$',
-                            ))
-
-    for ax, basis in ((ax_original_basis, original_basis), (ax_new_basis, new_basis)):
-        basis.attach_basis_functions(ax)
-        ax.set_xlim(0, 1.0)
-        ax.set_ylim(0, 1.0)
-        ax.set_xlabel(r'$\xi$')
-        ax.grid(True, linewidth = .5)
-
-    ax_original_basis.set_ylabel(r'$N_{i, \,p}\left(\xi\right)$')
-
-    plt.tight_layout()
-
-    utils.save_current_figure('fig_9', **kwargs)
-
-    plt.close()
-
-=======
 class BSplineSurface:
     def __init__(self, basis_1, basis_2, control_net):
         self.basis_1 = basis_1
@@ -498,100 +351,12 @@
         ani.save(f"{os.path.join(kwargs['target_dir'], kwargs['name'])}.mp4", writer = writer)
 
         plt.close()
->>>>>>> c4c49207
 
 if __name__ == '__main__':
     plt_kwargs = dict(
         target_dir = OUT_DIR,
     )
 
-<<<<<<< HEAD
-    figure_8(**plt_kwargs)
-    figure_9(**plt_kwargs)
-
-    # ## TESTING BSPLINE BASIS FUNCTIONS ##
-    # bsplines = (
-    #     BSplineBasis(knot_vector = [0, 1, 2, 3, 4, 5], polynomial_order = 0),
-    #     BSplineBasis(knot_vector = [0, 1, 2, 3, 4, 5], polynomial_order = 1),
-    #     BSplineBasis(knot_vector = [0, 1, 2, 3, 4, 5], polynomial_order = 2),
-    #     BSplineBasis(knot_vector = [0, 1, 2, 3, 4, 5], polynomial_order = 3),
-    #     BSplineBasis(knot_vector = [0, 1, 2, 3, 4, 5], polynomial_order = 4),
-    #     BSplineBasis(knot_vector = [0, 0, 1, 2, 3, 4, 5], polynomial_order = 2),
-    #     BSplineBasis(knot_vector = [0, 0, 1, 2, 3, 4, 5, 5], polynomial_order = 1),
-    #     BSplineBasis(knot_vector = [0, 0, 0, 1, 2, 3, 4, 4, 5, 5, 5], polynomial_order = 2),
-    #     BSplineBasis(knot_vector = [0, 0, 0, 1, 1, 2, 2, 3, 3, 4, 4, 5, 6, 7, 7, 8, 8, 9, 9, 9], polynomial_order = 3),
-    #     BSplineBasis(knot_vector = [0, 0, 0, 1, 2, 2, 3, 3, 4, 5, 5, 6, 7, 7, 8, 8, 9, 9, 9], polynomial_order = 4),
-    # )
-    # for bspline in bsplines:
-    #     print(bspline.info())
-    #     bspline.plot_basis_functions(**plt_kwargs)
-    #     bspline.plot_basis_functions(**plt_kwargs, img_format = 'pgf', fig_scale = 'half')
-    #     print('-' * 80)
-    #
-    # ## CURVE FROM HUGHES ET. AL. 2004 ##
-    # paper_curve = BSplineCurve(BSplineBasis(knot_vector = [0, 0, 0, 1, 2, 3, 4, 4, 5, 5, 5], polynomial_order = 2), [
-    #     (0, 0),
-    #     (0, 1),
-    #     (1, -1),
-    #     (1, .5),
-    #     (2, .5),
-    #     (2.5, -1),
-    #     (3, 0),
-    #     (3.5, 0),
-    # ])
-    # paper_curve.plot_curve_2D(name = 'paper_curve', **plt_kwargs)
-    # paper_curve.plot_curve_2D(name = 'paper_curve', **plt_kwargs, img_format = 'pgf', fig_scale = 'full')
-    #
-    # ## NURBS CURVE modification ##
-    # nurbs_curve = NURBSCurve(BSplineBasis(knot_vector = [0, 0, 0, 1, 2, 3, 4, 4, 5, 5, 5], polynomial_order = 2), [
-    #     (0, 0),
-    #     (0, 1),
-    #     (1, -1),
-    #     (1, .5),
-    #     (2, .5),
-    #     (2.5, -1),
-    #     (3, 0),
-    #     (3.5, 0),
-    # ], weights = [1, 2, 1, 3, .5, 1, 1, 1])
-    # nurbs_curve.plot_curve_2D(name = 'nurbs_curve', **plt_kwargs)
-    # nurbs_curve.plot_curve_2D(name = 'nurbs_curve', **plt_kwargs, img_format = 'pgf', fig_scale = 'full')
-    #
-    # ## 3D VERSION OF PAPER CURVE ##
-    # fancy_curve = BSplineCurve(BSplineBasis(knot_vector = [0, 0, 0, 1, 2, 3, 4, 4, 5, 5, 5], polynomial_order = 2), [
-    #     (0, 0, 0),
-    #     (0, 1, 1),
-    #     (1, -1, 2),
-    #     (1, .5, -.5),
-    #     (2, .5, 0),
-    #     (2.5, -1, 2),
-    #     (3, 0, -2),
-    #     (3.5, 0, 3),
-    # ])
-    # fancy_curve.plot_curve_3D(name = 'fancy_curve', **plt_kwargs)
-    #
-    # # RANDOM CURVES ##
-    # uk_p_d = (
-    #     (6, 2, 2),
-    #     (8, 3, 2),
-    #     (6, 2, 3),
-    #     (10, 4, 3)
-    # )
-    # for uk, p, d in uk_p_d:
-    #     random_curves = list(random_curve(uk, polynomial_order = p, dimensions = d) for _ in range(5))
-    #     for ii, rc in enumerate(random_curves):
-    #         print(rc.info())
-    #         print('-' * 80)
-    #
-    #         name = f'rc_uk={uk}_p={p}_d={d}__{ii}'
-    #
-    #         with open(os.path.join(OUT_DIR, f'{name}.txt'), mode = 'w') as f:
-    #             f.write(rc.info())
-    #
-    #         if d == 2:
-    #             rc.plot_curve_2D(name = name, **plt_kwargs)
-    #         elif d == 3:
-    #             rc.plot_curve_3D(name = name, **plt_kwargs)
-=======
     ## TESTING BSPLINE BASIS FUNCTIONS ##
     bsplines = (
         BSplineBasis(knot_vector = [0, 1, 2, 3, 4, 5], polynomial_order = 0),
@@ -699,5 +464,4 @@
             basis_2 = BSplineBasis([0, 0, 1, 2, 2], polynomial_order = 2, parameter_space_points = 100),
             control_net = cn
             )
-    surf.plot_surface_3D(name = 'surface', **plt_kwargs)
->>>>>>> c4c49207
+    surf.plot_surface_3D(name = 'surface', **plt_kwargs)